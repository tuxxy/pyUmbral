--- conflicted
+++ resolved
@@ -304,17 +304,11 @@
     u2 = t * u
 
     hash_input = [e, e1, e2, v, v1, v2, u, u1, u2]
-<<<<<<< HEAD
+
     if metadata is not None:
         hash_input.append(metadata)
-    
-    h = hash_to_bn(hash_input, params)
-=======
-    if challenge_metadata is not None:
-        hash_input.append(challenge_metadata)
 
     h = BigNum.hash_to_bn(*hash_input, params=params)
->>>>>>> 47dd6693
 
     z3 = t + h * kfrag.bn_key
 
@@ -369,7 +363,6 @@
     
     h = BigNum.hash_to_bn(*hash_input, params=params)
 
-<<<<<<< HEAD
     valid_kfrag_signature     = z1 == hash_to_bn([g_y, kfrag_id, pub_a, pub_b, u1, xcomp], params)
     correct_reencryption_of_e = z3 * e == e2 + (h * e1)
     correct_reencryption_of_v = z3 * v == v2 + (h * v1)
@@ -379,15 +372,6 @@
          & correct_reencryption_of_e    \
          & correct_reencryption_of_v    \
          & correct_rk_commitment
-=======
-    check31 = z1 == BigNum.hash_to_bn(g_y, kfrag_id, pub_a, pub_b, u1, xcomp, params=params)
-    check32 = z3 * e == e2 + (h * e1)
-    check33 = z3 * u == u2 + (h * u1)
-    check34 = z3 * v == v2 + (h * v1)
-
-    return check31 & check32 & check33 & check34
->>>>>>> 47dd6693
-
 
 def _encapsulate(alice_pub_key: Point, key_length=32,
                  params: UmbralParameters=None) -> Tuple[bytes, Capsule]:
